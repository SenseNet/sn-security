﻿<Project Sdk="Microsoft.NET.Sdk">

  <PropertyGroup>
    <TargetFrameworks>netstandard2.0;net6.0</TargetFrameworks>
<<<<<<< HEAD
    <Version>4.1.4.8</Version>
=======
    <Version>4.1.5</Version>
>>>>>>> 307dcc15
    <Description>A powerful .Net component for managing permission entries in content repositories.</Description>
    <Company>Sense/Net Inc.</Company>
    <Copyright>Copyright © Sense/Net Inc.</Copyright>
    <Authors>tusmester,kavics</Authors>
    <PackageLicenseUrl>https://github.com/SenseNet/sn-security/blob/master/LICENSE</PackageLicenseUrl>
    <PackageProjectUrl>https://github.com/SenseNet/sn-security</PackageProjectUrl>
    <PackageIconUrl>https://raw.githubusercontent.com/SenseNet/sn-resources/master/images/sn-icon/sensenet-icon-64.png</PackageIconUrl>
    <PackageTags>sensenet security permissions</PackageTags>
    <PackageReleaseNotes>See release notes on GitHub.</PackageReleaseNotes>
    <Product>sensenet Security</Product>
    <GeneratePackageOnBuild>true</GeneratePackageOnBuild>
    <NeutralLanguage>English</NeutralLanguage>
    <DebugType>Full</DebugType>
	<LangVersion>latest</LangVersion>
  </PropertyGroup>

  <PropertyGroup Condition="'$(Configuration)|$(Platform)'=='Release|AnyCPU'">
    <DocumentationFile>bin\Release\netstandard2.0\SenseNet.Security.xml</DocumentationFile>
  </PropertyGroup>
  
  <ItemGroup>
    <PackageReference Include="Microsoft.Extensions.DependencyInjection" Version="6.0.0" />
    <PackageReference Include="Microsoft.Extensions.Options" Version="6.0.0" />
    <PackageReference Include="Newtonsoft.Json" Version="13.0.1" />
<<<<<<< HEAD
    <PackageReference Include="SenseNet.Tools" Version="3.2.7.5" />
=======
    <PackageReference Include="SenseNet.Tools" Version="3.2.8" />
>>>>>>> 307dcc15
  </ItemGroup>

</Project>
<|MERGE_RESOLUTION|>--- conflicted
+++ resolved
@@ -1,41 +1,33 @@
-﻿<Project Sdk="Microsoft.NET.Sdk">
-
-  <PropertyGroup>
-    <TargetFrameworks>netstandard2.0;net6.0</TargetFrameworks>
-<<<<<<< HEAD
-    <Version>4.1.4.8</Version>
-=======
-    <Version>4.1.5</Version>
->>>>>>> 307dcc15
-    <Description>A powerful .Net component for managing permission entries in content repositories.</Description>
-    <Company>Sense/Net Inc.</Company>
-    <Copyright>Copyright © Sense/Net Inc.</Copyright>
-    <Authors>tusmester,kavics</Authors>
-    <PackageLicenseUrl>https://github.com/SenseNet/sn-security/blob/master/LICENSE</PackageLicenseUrl>
-    <PackageProjectUrl>https://github.com/SenseNet/sn-security</PackageProjectUrl>
-    <PackageIconUrl>https://raw.githubusercontent.com/SenseNet/sn-resources/master/images/sn-icon/sensenet-icon-64.png</PackageIconUrl>
-    <PackageTags>sensenet security permissions</PackageTags>
-    <PackageReleaseNotes>See release notes on GitHub.</PackageReleaseNotes>
-    <Product>sensenet Security</Product>
-    <GeneratePackageOnBuild>true</GeneratePackageOnBuild>
-    <NeutralLanguage>English</NeutralLanguage>
-    <DebugType>Full</DebugType>
-	<LangVersion>latest</LangVersion>
-  </PropertyGroup>
-
-  <PropertyGroup Condition="'$(Configuration)|$(Platform)'=='Release|AnyCPU'">
-    <DocumentationFile>bin\Release\netstandard2.0\SenseNet.Security.xml</DocumentationFile>
-  </PropertyGroup>
-  
-  <ItemGroup>
-    <PackageReference Include="Microsoft.Extensions.DependencyInjection" Version="6.0.0" />
-    <PackageReference Include="Microsoft.Extensions.Options" Version="6.0.0" />
-    <PackageReference Include="Newtonsoft.Json" Version="13.0.1" />
-<<<<<<< HEAD
-    <PackageReference Include="SenseNet.Tools" Version="3.2.7.5" />
-=======
-    <PackageReference Include="SenseNet.Tools" Version="3.2.8" />
->>>>>>> 307dcc15
-  </ItemGroup>
-
-</Project>
+﻿<Project Sdk="Microsoft.NET.Sdk">
+
+  <PropertyGroup>
+    <TargetFrameworks>netstandard2.0;net6.0</TargetFrameworks>
+    <Version>4.1.5</Version>
+    <Description>A powerful .Net component for managing permission entries in content repositories.</Description>
+    <Company>Sense/Net Inc.</Company>
+    <Copyright>Copyright © Sense/Net Inc.</Copyright>
+    <Authors>tusmester,kavics</Authors>
+    <PackageLicenseUrl>https://github.com/SenseNet/sn-security/blob/master/LICENSE</PackageLicenseUrl>
+    <PackageProjectUrl>https://github.com/SenseNet/sn-security</PackageProjectUrl>
+    <PackageIconUrl>https://raw.githubusercontent.com/SenseNet/sn-resources/master/images/sn-icon/sensenet-icon-64.png</PackageIconUrl>
+    <PackageTags>sensenet security permissions</PackageTags>
+    <PackageReleaseNotes>See release notes on GitHub.</PackageReleaseNotes>
+    <Product>sensenet Security</Product>
+    <GeneratePackageOnBuild>true</GeneratePackageOnBuild>
+    <NeutralLanguage>English</NeutralLanguage>
+    <DebugType>Full</DebugType>
+	<LangVersion>latest</LangVersion>
+  </PropertyGroup>
+
+  <PropertyGroup Condition="'$(Configuration)|$(Platform)'=='Release|AnyCPU'">
+    <DocumentationFile>bin\Release\netstandard2.0\SenseNet.Security.xml</DocumentationFile>
+  </PropertyGroup>
+  
+  <ItemGroup>
+    <PackageReference Include="Microsoft.Extensions.DependencyInjection" Version="6.0.0" />
+    <PackageReference Include="Microsoft.Extensions.Options" Version="6.0.0" />
+    <PackageReference Include="Newtonsoft.Json" Version="13.0.1" />
+    <PackageReference Include="SenseNet.Tools" Version="3.2.7" />
+  </ItemGroup>
+
+</Project>