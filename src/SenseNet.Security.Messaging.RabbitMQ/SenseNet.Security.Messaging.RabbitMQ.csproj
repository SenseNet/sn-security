--- conflicted
+++ resolved
@@ -3,11 +3,7 @@
   <PropertyGroup>
     <TargetFrameworks>netstandard2.0;net6.0</TargetFrameworks>
     <GeneratePackageOnBuild>true</GeneratePackageOnBuild>
-<<<<<<< HEAD
-    <Version>1.2.1.8</Version>
-=======
     <Version>1.2.2</Version>
->>>>>>> 307dcc15
     <Authors>kavics,tusmester</Authors>
     <Company>Sense/Net Inc.</Company>
     <Description>RabbitMQ message provider implementation for the SenseNet.Security project.</Description>
@@ -28,11 +24,7 @@
 
   <ItemGroup>
     <PackageReference Include="RabbitMQ.Client" Version="6.4.0" />
-<<<<<<< HEAD
-    <PackageReference Include="SenseNet.Tools" Version="3.2.7.5" />
-=======
     <PackageReference Include="SenseNet.Tools" Version="3.2.8" />
->>>>>>> 307dcc15
   </ItemGroup>
 
   <ItemGroup>
