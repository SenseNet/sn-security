﻿<Project Sdk="Microsoft.NET.Sdk">

  <PropertyGroup>
    <TargetFrameworks>netstandard2.1;net6.0</TargetFrameworks>
<<<<<<< HEAD
    <Version>3.0.3.12</Version>
=======
    <Version>3.0.4</Version>
>>>>>>> 307dcc15
    <DebugType>Full</DebugType>
    <Authors>kavics,tusmester</Authors>
    <Company>Sense/Net Inc.</Company>
    <Product>sensenet Security EF Core dataprovider</Product>
    <Copyright>Copyright © Sense/Net Inc.</Copyright>
    <PackageLicenseUrl>https://github.com/SenseNet/sn-security/blob/master/LICENSE</PackageLicenseUrl>
    <PackageProjectUrl>https://github.com/SenseNet/sn-security</PackageProjectUrl>
    <PackageIconUrl>https://raw.githubusercontent.com/SenseNet/sn-resources/master/images/sn-icon/sensenet-icon-64.png</PackageIconUrl>
    <PackageTags>sensenet security permissions ef core entityframework</PackageTags>
    <NeutralLanguage>English</NeutralLanguage>
    <GeneratePackageOnBuild>true</GeneratePackageOnBuild>
    <Description>Entity Framework Core data provider implementation for the SenseNet.Security project.</Description>
    <PackageReleaseNotes>See release notes on GitHub.</PackageReleaseNotes>
	<LangVersion>latest</LangVersion>
  </PropertyGroup>

  <ItemGroup>
    <None Remove="Scripts\Install_Schema_2.1.sql" />
    <None Remove="Scripts\Install_Schema_4.0.sql" />
  </ItemGroup>

  <ItemGroup>
    <EmbeddedResource Include="Scripts\Install_Schema_4.0.sql" />
    <EmbeddedResource Include="Scripts\Install_Schema_2.1.sql" />
  </ItemGroup>

  <ItemGroup>
    <PackageReference Include="Microsoft.Data.SqlClient" Version="5.0.0" />
    <PackageReference Include="Microsoft.Extensions.DependencyInjection" Version="6.0.0" />
    <PackageReference Include="Microsoft.Extensions.Logging" Version="6.0.0" />
    <PackageReference Include="Microsoft.Extensions.Options" Version="6.0.0" />
<<<<<<< HEAD
    <PackageReference Include="SenseNet.Tools" Version="3.2.7.5" />
=======
    <PackageReference Include="SenseNet.Tools" Version="3.2.8" />
>>>>>>> 307dcc15
  </ItemGroup>

	<!-- Conditionally obtain references for the netstandard target -->
	<ItemGroup Condition=" '$(TargetFramework)' == 'netstandard2.1' ">
		<PackageReference Include="Microsoft.EntityFrameworkCore.SqlServer" Version="3.0.0" />
	</ItemGroup>

	<!-- Conditionally obtain references for the net6.0 target -->
	<ItemGroup Condition=" '$(TargetFramework)' == 'net6.0' ">
		<PackageReference Include="Microsoft.EntityFrameworkCore.SqlServer" Version="6.0.9" />
	</ItemGroup>

  <ItemGroup>
    <ProjectReference Include="..\SenseNet.Security\SenseNet.Security.csproj" />
  </ItemGroup>

</Project><|MERGE_RESOLUTION|>--- conflicted
+++ resolved
@@ -2,11 +2,7 @@
 
   <PropertyGroup>
     <TargetFrameworks>netstandard2.1;net6.0</TargetFrameworks>
-<<<<<<< HEAD
-    <Version>3.0.3.12</Version>
-=======
     <Version>3.0.4</Version>
->>>>>>> 307dcc15
     <DebugType>Full</DebugType>
     <Authors>kavics,tusmester</Authors>
     <Company>Sense/Net Inc.</Company>
@@ -38,11 +34,7 @@
     <PackageReference Include="Microsoft.Extensions.DependencyInjection" Version="6.0.0" />
     <PackageReference Include="Microsoft.Extensions.Logging" Version="6.0.0" />
     <PackageReference Include="Microsoft.Extensions.Options" Version="6.0.0" />
-<<<<<<< HEAD
-    <PackageReference Include="SenseNet.Tools" Version="3.2.7.5" />
-=======
     <PackageReference Include="SenseNet.Tools" Version="3.2.8" />
->>>>>>> 307dcc15
   </ItemGroup>
 
 	<!-- Conditionally obtain references for the netstandard target -->
